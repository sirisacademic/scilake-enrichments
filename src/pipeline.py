--- conflicted
+++ resolved
@@ -204,7 +204,6 @@
 
     logger.info("🎉 All batches processed successfully.")
 
-<<<<<<< HEAD
 def run_el(
     domain: str,
     ner_output_dir: str,
@@ -370,7 +369,7 @@
     logger.info(f"📊 Summary: {total_files} files, {total_ents} entities, {total_links} linked")
     if total_ents > 0:
         logger.info(f"   Overall linking rate: {100*total_links/total_ents:.1f}%")
-=======
+
 def run_geotagging(domain, input_dir, output_dir, resume=True, file_batch_size=100, device = "cpu"):
     """
     Run Geotagging pipeline (GeoNER + Role Classification).
@@ -613,8 +612,6 @@
 
     logger.info("🎉 Finished extracting and enriching all affiliations with AffilGood.")
 
->>>>>>> 5c55db73
-
 def main():
     parser = argparse.ArgumentParser(description="SciLake NER & Entity Linking Pipeline")
     parser.add_argument("--domain", required=True, help="Domain name (ccam, energy, etc.)")
@@ -644,35 +641,6 @@
             resume=args.resume,
             file_batch_size=args.batch_size,
             debug=args.debug,
-        )
-    
-    elif args.step == "el":
-        run_el(
-            domain=args.domain,
-            ner_output_dir=os.path.join(args.output, "ner"),
-            el_output_dir=os.path.join(args.output, "el"),
-            taxonomy_path=args.taxonomy,
-            taxonomy_source=args.taxonomy_source,
-            threshold=args.threshold,
-            resume=args.resume,
-            debug=args.debug
-        )
-    
-    elif args.step == "all":
-        if not args.input:
-            print("❌ Error: --input required for 'all' step")
-            return
-        # Run NER first
-        print("🔹 Step 1/2: Running NER...")
-        run_ner(
-            domain=args.domain,
-            input_dir=args.input,
-            output_dir=os.path.join(args.output, "ner"),
-            resume=args.resume,
-            file_batch_size=args.batch_size,
-<<<<<<< HEAD
-            debug=args.debug,
-=======
             device=device, 
         )
     elif args.step == "geotagging":
@@ -691,7 +659,33 @@
             output_dir=os.path.join(args.output, "affiliations"),
             resume=args.resume,
             file_batch_size=args.batch_size,
->>>>>>> 5c55db73
+        )
+
+    elif args.step == "el":
+        run_el(
+            domain=args.domain,
+            ner_output_dir=os.path.join(args.output, "ner"),
+            el_output_dir=os.path.join(args.output, "el"),
+            taxonomy_path=args.taxonomy,
+            taxonomy_source=args.taxonomy_source,
+            threshold=args.threshold,
+            resume=args.resume,
+            debug=args.debug
+        )
+    
+    elif args.step == "all":
+        if not args.input:
+            print("❌ Error: --input required for 'all' step")
+            return
+        # Run NER first
+        print("🔹 Step 1/2: Running NER...")
+        run_ner(
+            domain=args.domain,
+            input_dir=args.input,
+            output_dir=os.path.join(args.output, "ner"),
+            resume=args.resume,
+            file_batch_size=args.batch_size,
+            debug=args.debug,
         )
         
         # Then run EL
@@ -708,11 +702,7 @@
         )
     
     else:
-<<<<<<< HEAD
         print(f"❌ Unknown step: {args.step}. Use: ner | el | all")
-=======
-        print("Only NER and Geotagging implemented so far — Linking coming soon.")
->>>>>>> 5c55db73
 
 if __name__ == "__main__":
     main()